--- conflicted
+++ resolved
@@ -26,12 +26,14 @@
   kLocationCount,
 };
 
-<<<<<<< HEAD
 const int kMaxFileTypes = 256;
 
 // Prefix of internal file type ID.
 extern const wxString kInternalFtIdPrefix;
-=======
+
+// Internal file type IDs.
+extern const wxString kFtId_FindResult;
+
 // Extra data for each line in the find result buffer.
 // Saved in TextLine.extra_data_.
 class FrExtraData {
@@ -44,10 +46,6 @@
   // Source line id.
   size_t line_id;
 };
->>>>>>> 20f7c11d
-
-// Internal file type IDs.
-extern const wxString kFtId_FindResult;
 
 // Top level theme IDs.
 enum ThemeId {
